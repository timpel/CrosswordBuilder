--- conflicted
+++ resolved
@@ -13,56 +13,46 @@
 
 -- DATA TYPES
 
-<<<<<<< HEAD
--- The State contains all currently placed/unplaced words, an infinite list of random doubles, and the size of the board.
+{- The State of the Crossword. Contains (in order):
+    - A map of boards coordinates to the letter placed at that coordinate.
+    - A list of unplaced words.
+    - An infinite list of random doubles.
+    - The size of the board (an n x n board).
+-}
 data State = State 
                 (Map.Map (Int, Int) Char) -- Map of (x,y) coordinates -> the letter in that cell
                 [[Char]]                  -- List of words that we haven't been able to place yet
                 [Double]                  -- Infinite list of random doubles 
                 Int                       -- size of the board
-=======
-{- The State of the Crossword. Contains (in order):
-    - A list of the current PlacedLetters on the board.
-    - A list of unplaced words.
-    - An infinite list of random doubles.
-    - The size of the board (an n x n board).
--}
-data State = State [PlacedLetter] [[Char]] [Double] Int
->>>>>>> 61b2da06
 
 -- The direction of a word on the board. Can be horizontal or vertical.
 data Direction = Horizontal
                 | Vertical
     deriving Eq
 
-<<<<<<< HEAD
--- an Intersection is a letter, its index in the word being placed, and an x-y pair of coordinates that it intersects
-=======
-{- Represents a letter placed on the board. Contains:
-    - The letter.
-    - A pair of Ints representing x-y board coordinates.
-    - i.e. PlacedLetter 'A' (3, 6) represents the letter A in cell (3, 6).
--}
-data PlacedLetter = PlacedLetter Char (Int, Int)
-    deriving Show
-
 {- An intersection represents a potential placement of a letter in a word on the board. Contains:
     - The letter.
     - The index of the letter in the word being placed.
     - A pair of Ints representing x-y board coordinates for the placement location.
 -}
->>>>>>> 61b2da06
 data Intersection = Intersection Char Int (Int, Int)
     deriving Show
 
-
-<<<<<<< HEAD
--- ENTRY POINT FOR MANUAL INPUT
+-- ENTRY POINTS
+
+{-
+Calling start will prompt the user for necessary board inputs (board size,
+number of build attempts, and a list of words), then build the crossword.
+-}
 start :: IO ()
 start = buildFromIO getUserInput
 
--- ENTRY POINT FOR FILE INPUT
--- Usage: startFromFile fileName boardSize numberOfAttempts
+{-
+An alternative entry point, called using the format: 'startFromFile "inputfilename" boardSize attempts', where:
+  - "inputfilename" is the name of a file containing a list of words separated by tabs, commas, and/or newlines.
+  - boardSize is the board size.
+  - attempts is the number of build attempts to make.
+-}
 startFromFile :: [Char] -> Int -> Int -> IO ()
 startFromFile fileName boardSize timesToTry =
     do
@@ -89,44 +79,6 @@
 
             printBoard (makeBoard letterMap boardSize 0) boardSize
             putStrLn("Failed to place " ++ show (length unplacedWords) ++ " words: " ++ show unplacedWords)
-=======
--- ENTRY POINTS
-
-{-
-Calling start will prompt the user for necessary board inputs (board size,
-number of build attempts, and a list of words), then build the crossword.
--}
-start :: IO ()
-start = buildFromIO getUserInput
-
-{-
-An alternative entry point, called using the format: 'startFromFile "inputfilename" boardSize attempts', where:
-  - "inputfilename" is the name of a file containing a list of words separated by tabs, commas, and/or newlines.
-  - boardSize is the board size.
-  - attempts is the number of build attempts to make.
--}
-startFromFile :: [Char] -> Int -> Int -> IO ()
-startFromFile fileName boardSize timesToTry =
-    do
-        file <- readFile fileName
-        let splitFile = splitOneOf "\n,;:.\t" (filter (/= ' ') file)
-        let rawInputList = map (map toUpper) (filter (/= "") splitFile)
-        let inputList = filter (validWord boardSize) rawInputList
-        let invalidWords = rawInputList \\ inputList
-
-        printInvalid invalidWords
-
-        putStrLn ("Building a puzzle out of " ++ show inputList)
-
-        randomDubs <- makeRandomGen
-        let initState = State [] [] randomDubs boardSize
-        let prevState = State [] inputList randomDubs boardSize
-        let (State placedLetters unplacedWords rndDoubles boardSize) = build initState inputList [] prevState inputList timesToTry
-
-        printBoard (makeBoard placedLetters boardSize 0) boardSize
-        putStrLn("Failed to place these words: " ++ show unplacedWords)
-
->>>>>>> 61b2da06
 
 -- BUILDING THE CROSSWORD
 
@@ -142,16 +94,10 @@
         putStrLn ("Building a puzzle out of " ++ show inputList)
 
         randomDubs <- makeRandomGen
-<<<<<<< HEAD
         let initState = State Map.empty [] randomDubs boardSize
         let prevState = State Map.empty inputList randomDubs boardSize
-        let (State letterMap unplacedWords rndDoubles boardSize) = build initState inputList [] prevState inputList timesToTry
-=======
-        let initState = State [] [] randomDubs boardSize
-        let prevState = State [] inputList randomDubs boardSize
-        let (State placedLetters unplacedWords rndDoubles boardSize) =
+        let (State letterMap unplacedWords rndDoubles boardSize) =
                     build initState inputList [] prevState inputList timesToTry
->>>>>>> 61b2da06
 
         printBoard (makeBoard letterMap boardSize 0) boardSize
         putStrLn("Failed to place " ++ show (length unplacedWords) ++ " words: " ++ show unplacedWords)
@@ -188,42 +134,18 @@
             then
                 newBestState
             else
-<<<<<<< HEAD
-                build (State Map.empty [] rnd n) initialList [] newBestState initialList (toTry - 1)
-    | otherwise = build (State letterMap [] rnd n) unplaced unplaced bestStateSoFar initialList toTry
+                build (State Map.empty [] rnd boardSize) initialList [] newBestState initialList (toTry - 1)
+    | otherwise = build (State letterMap [] rnd boardSize) unplaced unplaced bestStateSoFar initialList toTry
     where
         newBestState = bestOf state bestStateSoFar
-        (State letterMap unplaced rnd n) = state
-
-=======
-                build (State [] [] rnd boardSize) initialList [] newBestState initialList (toTry - 1)
-    | otherwise = build (State placedLetters [] rnd boardSize) unplaced unplaced bestStateSoFar initialList toTry
-    where
-        newBestState = bestOf state bestStateSoFar
-        (State placedLetters unplaced rnd boardSize) = state
->>>>>>> 61b2da06
+        (State letterMap unplaced rnd boardSize) = state
+
 build state (h:t) prevUnplaced bestStateSoFar initialList toTry
     | null letterMap = build (placeFirst state h) t prevUnplaced bestStateSoFar initialList toTry
     | otherwise = build (tryToPlace state h intersections) t prevUnplaced bestStateSoFar initialList toTry
     where
-<<<<<<< HEAD
-        (State letterMap unplaced rnd n) = state
+        (State letterMap unplaced rnd boardSize) = state
         intersections = randomizedList (getAllIntersections h letterMap 0) rnd
-
--- Given 2 states, return the one with the fewest unplaced words
-bestOf :: State -> State -> State
-bestOf newState oldState =
-    if ((length unplacedWordsNew) < (length unplacedWordsOld))
-        then newState
-        else oldState
-    where
-        (State _ unplacedWordsNew _ _) = newState
-        (State _ unplacedWordsOld _ _) = oldState
-=======
-        (State placedLetters unplaced rnd boardSize) = state
-        intersections = randomizedList (getAllIntersections h placedLetters 0) rnd
-
->>>>>>> 61b2da06
 
 -- PLACING WORDS
 
@@ -234,21 +156,12 @@
     - Returns: the updated state.
 -}
 placeFirst :: State -> [Char] -> State
-<<<<<<< HEAD
-placeFirst (State letterMap unplacedWords rnd n) word =
-    (State newLetterMap [] newRandList n)
-    where
-        (rand1:rand2:newRandList) = rnd
-        randomValidIdx rndDouble str = randIntFromDouble 0 (n - (length str)) rndDouble
-        newLetterMap = addToPlaced letterMap (randomValidIdx rand1 "", randomValidIdx rand2 word) word Horizontal
-=======
-placeFirst (State placedLetters unplacedWords rnd boardSize) word =
-    (State newLetterPlacement [] newRandList boardSize)
+placeFirst (State letterMap unplacedWords rnd boardSize) word =
+    (State newLetterMap [] newRandList boardSize)
     where
         (rand1:rand2:newRandList) = rnd
         randomValidIdx rndDouble str = randIntFromDouble 0 (boardSize - (length str) + 1) rndDouble
-        newLetterPlacement = (addToPlaced [] (randomValidIdx rand1 "", randomValidIdx rand2 word) word Horizontal)
->>>>>>> 61b2da06
+        newLetterMap = addToPlaced letterMap (randomValidIdx rand1 "", randomValidIdx rand2 word) word Horizontal
 
 
 {- Attempt to place a word on the board.
@@ -260,50 +173,19 @@
 -}
 tryToPlace :: State -> [Char] -> [Intersection] -> State
 -- if there are no intersections to work with, add the word to the Unplaced Words list
-<<<<<<< HEAD
-tryToPlace (State letterMap unplaced rnd n) word [] =
-    (State letterMap (word : unplaced) rnd n)
+tryToPlace (State letterMap unplaced rnd boardSize) word [] =
+    (State letterMap (word : unplaced) rnd boardSize)
 
 -- Go through the intersections unti we find one we can place this word at, either horizontally or vertically
-tryToPlace (State letterMap unplacedWords rnd n) word ((Intersection letter idx (row, col)) : t)
-        | canPlace Horizontal = State (placeIt Horizontal) unplacedWords rnd n
-        | canPlace Vertical = State (placeIt Vertical) unplacedWords rnd n
-        | otherwise = tryToPlace (State letterMap unplacedWords rnd n) word t
-    where
-        canPlace direction = checkPlacement letterMap word (startCell direction) direction n
-=======
-tryToPlace (State placedLetters unplaced rnd boardSize) word [] =
-    (State placedLetters (word : unplaced) rnd boardSize)
-
--- Go through the intersections until we find one we can place this word at, either horizontally or vertically
-tryToPlace (State placedLetters unplacedWords rnd boardSize) word ((Intersection letter idx (row, col)) : t)
-        | canPlace Horizontal = (State (placeIt Horizontal) unplacedWords rnd boardSize)
-        | canPlace Vertical = (State (placeIt Vertical) unplacedWords rnd boardSize)
-        | otherwise = tryToPlace (State placedLetters unplacedWords rnd boardSize) word t
-    where
-        canPlace direction = checkPlacement placedLetters word (startCell direction) direction boardSize
->>>>>>> 61b2da06
+tryToPlace (State letterMap unplacedWords rnd boardSize) word ((Intersection letter idx (row, col)) : t)
+        | canPlace Horizontal = State (placeIt Horizontal) unplacedWords rnd boardSize
+        | canPlace Vertical = State (placeIt Vertical) unplacedWords rnd boardSize
+        | otherwise = tryToPlace (State letterMap unplacedWords rnd boardSize) word t
+    where
+        canPlace direction = checkPlacement letterMap word (startCell direction) direction boardSize
         startCell direction = getStartCell idx (row, col) direction
         placeIt direction = addToPlaced letterMap (startCell direction) word direction
 
-<<<<<<< HEAD
--- Checks whether placing the given word at the given starting point will conflict with any existing words
-checkPlacement :: (Map.Map (Int, Int) Char) -> [Char] -> (Int, Int) -> Direction -> Int -> Bool
-checkPlacement letterMap word startCell direction n =
-    doesTheWordFit letterMap word startCell direction n &&
-    canEachLetterBePlaced letterMap word startCell direction n True
-
--- Add all the letters in the given word to the board
--- Word will start at the startCell and be placed in the given orientation
--- This makes no checks, so make sure that this is a good placement before calling it!
-addToPlaced :: Map.Map (Int, Int) Char -> (Int, Int) -> [Char] -> Direction -> Map.Map (Int, Int) Char
-addToPlaced letterMap cell [] direction = letterMap
-addToPlaced letterMap cell (letter:restOfWord) direction =
-    Map.insert cell letter (addToPlaced letterMap 
-                                    (nextCell cell direction)
-                                    restOfWord
-                                    direction)
-=======
 {- Checks whether placing the given word at the given starting point will conflict with any existing words.
     - Parameters:
         - the letters placed on the board so far,
@@ -313,10 +195,10 @@
         - the board size.
     - Returns: True if the word can be placed.
 -}
-checkPlacement :: [PlacedLetter] -> [Char] -> (Int, Int) -> Direction -> Int -> Bool
-checkPlacement placedLetters word startCell direction boardSize =
-    doesTheWordFit placedLetters word startCell direction boardSize &&
-    canEachLetterBePlaced placedLetters word startCell direction boardSize True
+checkPlacement :: (Map.Map (Int, Int) Char) -> [Char] -> (Int, Int) -> Direction -> Int -> Bool
+checkPlacement letterMap word startCell direction boardSize =
+    doesTheWordFit letterMap word startCell direction boardSize &&
+    canEachLetterBePlaced letterMap word startCell direction boardSize True
 
 {- Add all the letters in the given word to the board.
     - Warning: This makes no checks, so make sure that this is a good placement before calling it!
@@ -327,15 +209,13 @@
         - the direction in which the word will be placed,
     - Returns: The updated letters placed on the board so far.
 -}
-addToPlaced :: [PlacedLetter] -> (Int, Int) -> [Char] -> Direction -> [PlacedLetter]
-addToPlaced placedLetters cell [] direction = placedLetters
-addToPlaced placedLetters cell (letter:restOfWord) direction =
-    (PlacedLetter letter cell) : addToPlaced placedLetters
-                                            (nextCell cell direction)
-                                            restOfWord
-                                            direction
-
->>>>>>> 61b2da06
+addToPlaced :: Map.Map (Int, Int) Char -> (Int, Int) -> [Char] -> Direction -> Map.Map (Int, Int) Char
+addToPlaced letterMap cell [] direction = letterMap
+addToPlaced letterMap cell (letter:restOfWord) direction =
+    Map.insert cell letter (addToPlaced letterMap 
+                                    (nextCell cell direction)
+                                    restOfWord
+                                    direction)
 
 
 -- GETTING ALL POSSIBLE INTERSECTIONS
@@ -363,52 +243,29 @@
 
 -- PLACEMENT-CHECKING HELPERS
 
-<<<<<<< HEAD
 doesTheWordFit :: Foldable t => (Map.Map (Int, Int) Char) -> t a -> (Int, Int) -> Direction -> Int -> Bool
-doesTheWordFit letterMap word startCell direction n =
-=======
-doesTheWordFit :: Foldable t => [PlacedLetter] -> t a -> (Int, Int) -> Direction -> Int -> Bool
-doesTheWordFit placedLetters word startCell direction boardSize =
->>>>>>> 61b2da06
+doesTheWordFit letterMap word startCell direction boardSize =
 {-- The word fits on the board only if:
     1) There is no letter on the board in front of the first letter
     2) There is no letter on the board after the last letter
     3) Both the first and last letter are in the bounds of the board--}
-<<<<<<< HEAD
-    (inBounds startCell n && inBounds lastCell n &&
-    freeOrOOB (prevCell startCell direction) letterMap n &&
-    freeOrOOB (nextCell lastCell direction) letterMap n) where
+    (inBounds startCell boardSize && inBounds lastCell boardSize &&
+    freeOrOOB (prevCell startCell direction) letterMap boardSize &&
+    freeOrOOB (nextCell lastCell direction) letterMap boardSize) where
         lastCell = getLastCell startCell direction word
 
 canEachLetterBePlaced :: (Map.Map (Int, Int) Char) -> [Char] -> (Int, Int) -> Direction -> Int -> Bool -> Bool
-canEachLetterBePlaced letterMap "" cell direction n _ = True
-canEachLetterBePlaced letterMap (thisLetter:nextLetters) cell direction n wasLastCellEmpty =
-=======
-    (inBounds startCell boardSize && inBounds lastCell boardSize &&
-    freeOrOOB (prevCell startCell direction) placedLetters boardSize &&
-    freeOrOOB (nextCell lastCell direction) placedLetters boardSize) where
-        lastCell = getLastCell startCell direction word
-
-canEachLetterBePlaced :: [PlacedLetter] -> [Char] -> (Int, Int) -> Direction -> Int -> Bool -> Bool
-canEachLetterBePlaced placedLetters "" cell direction boardSize _ = True
-canEachLetterBePlaced placedLetters (thisLetter:nextLetters) cell direction boardSize wasLastCellEmpty =
->>>>>>> 61b2da06
+canEachLetterBePlaced letterMap "" cell direction boardSize _ = True
+canEachLetterBePlaced letterMap (thisLetter:nextLetters) cell direction boardSize wasLastCellEmpty =
     {-- A letter can be placed in a cell only if:
         1) The cell in the bounds of the board
         2) The cell is either
             i) empty AND the "flanking cells" (aka above & below for a horizontal word, left & right for a vertical one) are empty
             ii) OR the cell is not empty but its letter is the same as the given letter --}
-<<<<<<< HEAD
-    (inBounds cell n) &&
-    ((isEmpty cell letterMap && all (\ cell -> freeOrOOB cell letterMap n) (flankingCells cell direction))
+    (inBounds cell boardSize) &&
+    ((isEmpty cell letterMap && all (\ cell -> freeOrOOB cell letterMap boardSize) (flankingCells cell direction))
         || ((getLetterFromCell cell letterMap) == thisLetter) && wasLastCellEmpty) &&
-    canEachLetterBePlaced letterMap nextLetters (nextCell cell direction) direction n (isEmpty cell letterMap)
-=======
-    (inBounds cell boardSize) &&
-    ((isEmpty cell placedLetters && all (\ cell -> freeOrOOB cell placedLetters boardSize) (flankingCells cell direction))
-        || ((getLetterFromCell cell placedLetters) == thisLetter) && wasLastCellEmpty) &&
-    canEachLetterBePlaced placedLetters nextLetters (nextCell cell direction) direction boardSize (isEmpty cell placedLetters)
->>>>>>> 61b2da06
+    canEachLetterBePlaced letterMap nextLetters (nextCell cell direction) direction boardSize (isEmpty cell letterMap)
 
 -- Gets the cells above & below this one for Horizontal words, or to the left & right for Vertical words
 flankingCells :: (Num a1, Num a2) => (a1, a2) -> Direction -> [(a1, a2)]
@@ -440,13 +297,15 @@
 
 -- bestOf returns the better of two states.
 -- One state is considered better than another if the first placed more words than the second.
-bestOf state1 state2 =
-    if ((length unplacedWords1) >= (length unplacedWords2))
-        then state2
-        else state1
-    where
-        (State _ unplacedWords1 _ _) = state1
-        (State _ unplacedWords2 _ _) = state2
+bestOf :: State -> State -> State
+bestOf newState oldState =
+    if ((length unplacedWordsNew) < (length unplacedWordsOld))
+        then newState
+        else oldState
+    where
+        (State _ unplacedWordsNew _ _) = newState
+        (State _ unplacedWordsOld _ _) = oldState
+    
 
 -- get an infinite (lazy) list of random doubles (adapted from Prof. Poole's example)
 makeRandomGen :: IO [Double]
@@ -522,13 +381,8 @@
 nextCell (row, col) Vertical = (row+1, col)
 
 -- Checks if the given cell is either outside the board area OR is currently empty
-<<<<<<< HEAD
 freeOrOOB :: (Int, Int) -> (Map.Map (Int, Int) Char) -> Int -> Bool
-freeOrOOB cell letterMap n = (not (inBounds cell n)) || (isEmpty cell letterMap)
-=======
-freeOrOOB :: (Int, Int) -> [PlacedLetter] -> Int -> Bool
-freeOrOOB cell placedLetters boardSize = (not (inBounds cell boardSize)) || (isEmpty cell placedLetters)
->>>>>>> 61b2da06
+freeOrOOB cell letterMap boardSize = (not (inBounds cell boardSize)) || (isEmpty cell letterMap)
 
 -- Checks if no letter has been placed has been placed in this cell yet
 isEmpty :: (Int, Int) -> (Map.Map (Int, Int) Char) -> Bool

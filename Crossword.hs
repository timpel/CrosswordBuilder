--- conflicted
+++ resolved
@@ -15,11 +15,7 @@
                     | Vertical
     deriving Eq
 
-<<<<<<< HEAD
--- a PlaceLetter consists of a letter and its row/column coordinates, i.e. 'A' (3, 6) == the letter A in cell (3, 6).
-=======
 -- a PlacedLetter consists of a letter and its row/column coordinates, i.e. 'A' (3, 6) == the letter A in cell (3, 6).
->>>>>>> 324699a1
 data PlacedLetter = PlacedLetter Char (Int, Int)
     deriving Show
 
@@ -46,19 +42,8 @@
 buildFromIO :: IO InputState -> IO ()
 buildFromIO input =
     do
-<<<<<<< HEAD
         randomGen <- makeRandomGen
         (InputState (h:t) n) <- input
-=======
-        inputState <- input
-        build inputState
-
-build :: InputState -> IO ()       
-build (InputState [] n) = putStrLn "We could make an empty puzzle for you, but that seems like a waste of time."
-
-build (InputState (h:t) n) = 
-    do
->>>>>>> 324699a1
         putStrLn ("Building a puzzle out of " ++ show (h:t))
         let placedWords = build (h:t) n randomList
         printBoard (makeBoard (getPlacedLetters placedWords) n 0) n
